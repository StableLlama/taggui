import re
from math import ceil, floor, sqrt
from PySide6.QtCore import (QModelIndex, QPersistentModelIndex, QPoint, QPointF,
                            QRect, QRectF, QSize, Qt, Signal, Slot)
from PySide6.QtGui import (QAction, QActionGroup, QColor, QIcon,
                           QPainter, QPainterPath, QPen, QPixmap, QTransform,
                           QMouseEvent)
from PySide6.QtWidgets import (QGraphicsItem, QGraphicsLineItem,
                               QGraphicsPixmapItem, QGraphicsRectItem,
                               QGraphicsTextItem, QGraphicsScene, QGraphicsView,
                               QMenu, QVBoxLayout, QWidget)
from utils.settings import settings
from models.proxy_image_list_model import ProxyImageListModel
from utils.image import Image, ImageMarking, Marking
import utils.target_dimension as target_dimension
from utils.grid import Grid
from utils.rect import (change_rect, change_rect_to_match_size,
                        flip_rect_position, get_rect_position,
                        map_rect_position_to_cursor, RectPosition)

<<<<<<< HEAD
# The (inverse) golden ratio for showing hints during cropping
golden_ratio = 2 / (1 + sqrt(5))

# Grid for alignment to latent space
grid = Grid(QRect(0, 0, 1, 1))

marking_colors = {
    ImageMarking.CROP: Qt.blue,
    ImageMarking.HINT: Qt.gray,
    ImageMarking.INCLUDE: Qt.green,
    ImageMarking.EXCLUDE: Qt.red,
}

def calculate_grid(content: QRect):
    global grid
    grid = Grid(content)

# Organization of Z value:
# 0: the image
# 1: the semi transparent include/exclude areas
# 2: the borders of the markings
# 3: the HUD
# 4: the currently manipulated marking
# 5: the cross hair lines

class MarkingItem(QGraphicsRectItem):
    # the halved size of the pen in local coordinates to make sure it stays the
    # same during zooming
    pen_half_width: float = 1.0
    # the minimal size of the active area in scene coordinates
    handle_half_size: int = 5
    zoom_factor: float = 1.0
    # The size of the image this rect belongs to
    image_size: QRect = QRect(0, 0, 1, 1)
    # Static link to the single ImageGraphicsView in this application
    image_view: bool = None
    show_marking_latent: bool = True
    handle_selected: RectPosition = RectPosition.NONE
    show_crop_hint: bool = True

    def __init__(self, rect: QRect, rect_type: ImageMarking, interactive: bool,
                 parent = None):
        super().__init__(rect.toRectF(), parent)
        self.setFlag(QGraphicsItem.ItemIsSelectable, True)
        self.rect_type = rect_type
        self.label: MarkingLabel | None = None
        self.color = marking_colors[rect_type]
        self.setZValue(2)
        if rect_type in [ImageMarking.INCLUDE, ImageMarking.EXCLUDE]:
            self.area = QGraphicsRectItem(self)
            self.area.setVisible(self.show_marking_latent)
            self.area.setFlag(QGraphicsItem.ItemStacksBehindParent)
            self.area.setZValue(1)
            area_color = QColor(self.color)
            area_color.setAlpha(127)
            self.area.setBrush(area_color)
            self.area.setPen(Qt.NoPen)
            self.move()
        if interactive:
            MarkingItem.handle_selected = RectPosition.BR

    def move(self):
        if self.rect_type == ImageMarking.CROP:
            self.image_view.image_viewer.hud_item.setValues(self.rect(), MarkingItem.handle_selected)
        elif self.rect_type == ImageMarking.INCLUDE:
            self.area.setRect(QRectF(grid.snap(self.rect().toRect().topLeft(), ceil),
                                     grid.snap(self.rect().toRect().adjusted(0,0,1,1).bottomRight(), floor)))
        elif self.rect_type == ImageMarking.EXCLUDE:
            self.area.setRect(QRectF(grid.snap(self.rect().toRect().topLeft(), floor),
                                     grid.snap(self.rect().toRect().adjusted(0,0,1,1).bottomRight(), ceil)))

    def handleAt(self, point: QPointF) -> RectPosition:
        handle_space = -min(self.pen_half_width - self.handle_half_size,
                            0)/self.zoom_factor
        return get_rect_position(point.x() < self.rect().left() + handle_space,
                                 point.x() > self.rect().right() - handle_space,
                                 point.y() < self.rect().top() + handle_space,
                                 point.y() > self.rect().bottom() - handle_space)

    def mousePressEvent(self, event):
        self.show_crop_hint = ((event.modifiers() & Qt.KeyboardModifier.AltModifier) !=
                               Qt.KeyboardModifier.AltModifier)
        MarkingItem.handle_selected = self.handleAt(event.pos())
        if (event.button() == Qt.MouseButton.LeftButton and
            MarkingItem.handle_selected != RectPosition.NONE):
            self.image_view.image_viewer.proxy_image_index.model().sourceModel().add_to_undo_stack(
                action_name=f'Change marking geometry', should_ask_for_confirmation=False)
            self.setZValue(4)
            self.move()
        elif (event.button() == Qt.MouseButton.RightButton and
                MarkingItem.handle_selected != RectPosition.NONE):
            pass
        else:
            event.ignore()

    def mouseMoveEvent(self, event):
        if MarkingItem.handle_selected != RectPosition.NONE:
            self.show_crop_hint = ((event.modifiers() & Qt.KeyboardModifier.AltModifier) !=
                                   Qt.KeyboardModifier.AltModifier)
            if ((event.modifiers() & Qt.KeyboardModifier.ShiftModifier) ==
                Qt.KeyboardModifier.ShiftModifier):
                if self.rect_type == ImageMarking.CROP:
                    bucket_res = settings.value('export_bucket_res_size', type=int)
                    rect_pre = change_rect(self.rect(),
                                           MarkingItem.handle_selected,
                                           event.pos())
                    target_size = target_dimension.get(rect_pre.toRect().size())
                    # target is the final size, so anticipate the scaling
                    scale = min(rect_pre.width() / target_size.width(),
                                rect_pre.height() / target_size.height())
                    target = target_size.toSizeF() * scale
                    target = QSize(max(bucket_res, ceil(target.width())),
                                   max(bucket_res, ceil(target.height())))
                    rect = change_rect_to_match_size(self.rect(),
                                                     MarkingItem.handle_selected,
                                                     target)
                else:
                    rect = change_rect(self.rect(),
                                       MarkingItem.handle_selected,
                                       event.pos())

                    round_tl = round
                    round_br = round
                    if self.rect_type == ImageMarking.EXCLUDE:
                        round_tl = floor
                        round_br = ceil
                    elif self.rect_type == ImageMarking.INCLUDE:
                        round_tl = ceil
                        round_br = floor
                    rect = QRectF(grid.snap(rect.toRect().topLeft(), round_tl),
                                  grid.snap(rect.toRect().bottomRight(), round_br))
                    rect = QRect(QPoint(round_br(rect.topLeft().x()),
                                        round_br(rect.topLeft().y())),
                                 QPoint(round_tl(rect.bottomRight().x()),
                                        round_tl(rect.bottomRight().y())))
            else:
                pos_quantized = event.pos().toPoint()
                rect = change_rect(self.rect().toRect(),
                                   MarkingItem.handle_selected,
                                   pos_quantized)

            MarkingItem.handle_selected = flip_rect_position(self.handle_selected,
                                                             rect.width() < 0,
                                                             rect.height() < 0)

            if rect.width() == 0 or rect.height() == 0:
                self.setRect(rect)
            else:
                rect = rect.intersected(self.image_size)
                self.setRect(rect)
                self.size_changed()

            self.move()
        super().mouseMoveEvent(event)

    def mouseReleaseEvent(self, event):
        MarkingItem.handle_selected = RectPosition.NONE
        self.move()
        self.setZValue(2)
        if ((event.modifiers() & Qt.KeyboardModifier.ControlModifier) ==
                Qt.KeyboardModifier.ControlModifier):
            self.image_view.set_insertion_mode(self.rect_type)
        self.ungrabMouse()
        super().mouseReleaseEvent(event)
        self.image_view.image_viewer.marking_changed(self)

    def paint(self, painter, option, widget=None):
        if self.rect_type == ImageMarking.CROP:
            if (self.show_crop_hint and
                MarkingItem.handle_selected != RectPosition.NONE and
                self==self.scene().mouseGrabberItem()):
                hint_line_crossings = [
                    self.rect().center(),
                    self.rect().topLeft() + QPointF(self.rect().width()*golden_ratio,
                                                    self.rect().height()*golden_ratio),
                    self.rect().bottomRight() - QPointF(self.rect().width()*golden_ratio,
                                                        self.rect().height()*golden_ratio),
                    self.rect().topLeft() + QPointF(self.rect().width()/3,
                                                    self.rect().height()/3),
                    self.rect().bottomRight() - QPointF(self.rect().width()/3,
                                                        self.rect().height()/3)]
                lint_line_style = [Qt.SolidLine, Qt.DotLine, Qt.DotLine, Qt.DashLine, Qt.DashLine]
                for crossing, style in zip(hint_line_crossings, lint_line_style):
                    path = QPainterPath()
                    path.moveTo(self.rect().x(), crossing.y())
                    path.lineTo(self.rect().right(), crossing.y())
                    path.moveTo(crossing.x(), self.rect().y())
                    path.lineTo(crossing.x(), self.rect().bottom())
                    painter.setPen(QPen(QColor(255, 255, 255, 127), 3 / self.zoom_factor))
                    painter.drawPath(path)
                    painter.setPen(QPen(QColor(0, 0, 0), 1 / self.zoom_factor, style))
                    painter.drawPath(path)
            painter.setPen(Qt.NoPen)
            painter.setBrush(QColor(255, 0, 0, 127))
            path = QPainterPath()
            path.addRect(self.rect())
            path.addRect(grid.visible)
            painter.drawPath(path)

        pen_half_width = self.pen_half_width / self.zoom_factor
        pen = QPen(self.color, 2*pen_half_width, Qt.SolidLine, Qt.RoundCap,
                   Qt.RoundJoin)
        painter.setPen(pen)
        painter.setBrush(Qt.NoBrush)
        painter.drawRect(self.rect().adjusted(-pen_half_width, -pen_half_width,
                                              pen_half_width, pen_half_width))

        if self.isSelected():
            s_rect = self.rect().adjusted(-2*pen_half_width, -2*pen_half_width,
                                           2*pen_half_width,  2*pen_half_width)
            painter.setPen(QPen(Qt.white, 1.5 / self.zoom_factor, Qt.SolidLine))
            painter.drawRect(s_rect)
            painter.setPen(QPen(Qt.black, 1.5 / self.zoom_factor, Qt.DotLine))
            painter.drawRect(s_rect)

    def shape(self):
        path = super().shape()
        adjust = (self.pen_half_width + max(self.pen_half_width,
                                            self.handle_half_size))/self.zoom_factor
        path.addRect(self.rect().adjusted(-adjust, -adjust, adjust, adjust))
        return path

    def boundingRect(self):
        adjust = (self.pen_half_width + max(self.pen_half_width,
                                            self.handle_half_size))/self.zoom_factor
        bbox = self.rect().adjusted(-adjust, -adjust, adjust, adjust)
        return bbox

    def size_changed(self):
        if self.rect_type == ImageMarking.CROP:
            old_grid = grid
            calculate_grid(self.rect().toRect())
            if old_grid != grid:
                self.image_view.image_viewer.recalculate_markings(self)
        self.adjust_layout()

    def adjust_layout(self):
        if self.label is not None:
            self.label.changeZoom(self.zoom_factor)
            pen_half_width = self.pen_half_width / self.zoom_factor
            if self.rect().y() > self.label.boundingRect().height():
                self.label.setPos(self.rect().adjusted(
                    -2 * pen_half_width,
                    -1.8*pen_half_width
                        - self.label.boundingRect().height() / self.zoom_factor,
                    0, 0).topLeft())
                self.label.parentItem().setRect(self.label.sceneBoundingRect())
            else:
                self.label.setPos(self.rect().adjusted(
                    -pen_half_width, -pen_half_width, 0, 0).topLeft())
                self.label.parentItem().setRect(self.label.sceneBoundingRect())


class MarkingLabel(QGraphicsTextItem):
    editingFinished = Signal()

    def __init__(self, text, confidence, parent):
        if 0 <= confidence < 1:
            super().__init__(f'{text}: {confidence:.3f}', parent)
        else:
            super().__init__(text, parent)
        self.setDefaultTextColor(Qt.black)
        self.setTextInteractionFlags(Qt.TextEditorInteraction)

    def focusOutEvent(self, event):
        super().focusOutEvent(event)
        self.editingFinished.emit()

    def keyPressEvent(self, event):
        if event.key() in (Qt.Key_Enter, Qt.Key_Return):
            self.clearFocus()
            self.editingFinished.emit()
        else:
            super().keyPressEvent(event)
            self.parentItem().setRect(self.sceneBoundingRect())

    def insertFromMimeData(self, source):
        if source.hasText():
            # Insert only the plain text
            cursor = self.textCursor()
            cursor.insertText(source.text())
        else:
            super().insertFromMimeData(source)
        self.parentItem().setRect(self.sceneBoundingRect())

    def changeZoom(self, zoom_factor):
        self.setScale(1/zoom_factor)
        self.parentItem().setRect(self.sceneBoundingRect())


class ResizeHintHUD(QGraphicsItem):
    zoom_factor = 1.0

    def __init__(self, boundingRect: QRect, parent=None):
        super().__init__(parent)
        self._boundingRect = boundingRect
        self.rect = QRectF(0, 0, 1, 1)
        self.path_ar = QPainterPath()
        self.path_size = QPainterPath()
        self.setCacheMode(QGraphicsItem.DeviceCoordinateCache)
        self.setZValue(3)
        self.last_point: QPointF | float = QPointF(-1, -1)
        self.last_pos = RectPosition.NONE

    @Slot(QRectF, RectPosition)
    def setValues(self, rect: QRectF, pos: RectPosition):
        if self.rect == rect and self.isVisible() == (pos != RectPosition.NONE):
            return

        self.rect = rect
        self.setVisible(pos != RectPosition.NONE)
        pos_change = self.last_pos != pos
        self.last_pos = pos

        self.path_ar = QPainterPath()
        self.path_size = QPainterPath()
        do_update = False

        if pos == RectPosition.TL:
            do_update = self.add_hyperbola_limit(self.rect.bottomRight(), -1, -1, pos_change)
        elif pos == RectPosition.TOP:
            do_update = self.add_line_limit_lr(self.rect.bottom(), -1, pos_change)
        elif pos == RectPosition.TR:
            do_update = self.add_hyperbola_limit(self.rect.bottomLeft(), 1, -1, pos_change)
        elif pos == RectPosition.RIGHT:
            do_update = self.add_line_limit_td(self.rect.x(), 1, pos_change)
        elif pos == RectPosition.BR:
            do_update = self.add_hyperbola_limit(self.rect.topLeft(), 1, 1, pos_change)
        elif pos == RectPosition.BOTTOM:
            do_update = self.add_line_limit_lr(self.rect.y(), 1, pos_change)
        elif pos == RectPosition.BL:
            do_update = self.add_hyperbola_limit(self.rect.topRight(), -1, 1, pos_change)
        elif pos == RectPosition.LEFT:
            do_update = self.add_line_limit_td(self.rect.right(), -1, pos_change)

        if do_update:
            self.update()

    def add_line_limit_td(self, x: float, lr: int, pos_change: bool) -> bool:
        if self.last_point == x and not pos_change:
            return False
        width = settings.value('export_resolution', type=int)**2 / self.rect.height()
        res_size = max(settings.value('export_bucket_res_size', type=int), 1)
        self.path_size.moveTo(x + lr * width, self.rect.y()                     )
        self.path_size.lineTo(x + lr * width, self.rect.y() + self.rect.height())

        for ar in target_dimension.get_preferred_sizes():
            s = max(res_size / ar[0], res_size / ar[1])
            f = max(self._boundingRect.width() / ar[0],
                    self._boundingRect.height() / ar[1], 2)
            self.path_ar.moveTo(x + lr * ar[0] * s, self.rect.y()      + ar[1] * s)
            self.path_ar.lineTo(x + lr * ar[0] * f, self.rect.y()      + ar[1] * f)
            self.path_ar.moveTo(x + lr * ar[0] * s, self.rect.bottom() - ar[1] * s)
            self.path_ar.lineTo(x + lr * ar[0] * f, self.rect.bottom() - ar[1] * f)
        self.last_pos = x
        return True

    def add_line_limit_lr(self, y: float, td: int, pos_change: bool) -> bool:
        if self.last_point == y and not pos_change:
            return False
        height = settings.value('export_resolution', type=int)**2 / self.rect.width()
        res_size = max(settings.value('export_bucket_res_size', type=int), 1)
        self.path_size.moveTo(self.rect.x(),                     y + td * height)
        self.path_size.lineTo(self.rect.x() + self.rect.width(), y + td * height)

        for ar in target_dimension.get_preferred_sizes():
            s = max(res_size / ar[0], res_size / ar[1])
            f = max(self._boundingRect.width() / ar[0],
                    self._boundingRect.height() / ar[1], 2)
            self.path_ar.moveTo(self.rect.x()     + ar[0] * s, y + td * ar[1] * s)
            self.path_ar.lineTo(self.rect.x()     + ar[0] * f, y + td * ar[1] * f)
            self.path_ar.moveTo(self.rect.right() - ar[0] * s, y + td * ar[1] * s)
            self.path_ar.lineTo(self.rect.right() - ar[0] * f, y + td * ar[1] * f)
        self.last_pos = y
        return True

    def add_hyperbola_limit(self, pos: QPointF, lr: int, td: int, pos_change: bool) -> bool:
        if self.last_point == pos and not pos_change:
            return False
        target_area = max(settings.value('export_resolution', type=int)**2, 1)
        res_size = max(settings.value('export_bucket_res_size', type=int), 1)
        if td < 0:
            distance_x = target_area / (pos.y() - self._boundingRect.y())
        else:
            distance_x = target_area / (self._boundingRect.bottom() - pos.y())
        x = self._boundingRect.x() if lr < 0 else pos.x() + distance_x
        end_x = pos.x() - distance_x if lr < 0 else self._boundingRect.right()
        first = True
        while x < end_x + 50:
            p = QPointF(x, pos.y() + td * target_area / (lr * (x - pos.x())))
            self.path_size.moveTo(p) if first else self.path_size.lineTo(p)
            first = False
            x += 50

        for ar in target_dimension.get_preferred_sizes():
            s = max(res_size / ar[0], res_size / ar[1])
            f = max(self._boundingRect.width() / ar[0],
                    self._boundingRect.height() / ar[1], 2)
            self.path_ar.moveTo(pos.x() + lr * ar[0] * s, pos.y() + td * ar[1] * s)
            self.path_ar.lineTo(pos.x() + lr * ar[0] * f, pos.y() + td * ar[1] * f)
        self.last_pos = pos
        return True

    def boundingRect(self):
        return self._boundingRect

    def paint(self, painter, option, widget=None):
        clip_path = QPainterPath()
        clip_path.addRect(self._boundingRect)
        painter.setClipPath(clip_path)
        pen = QPen(QColor(255, 255, 255, 127), 3 / self.zoom_factor)
        painter.setPen(pen)
        painter.drawPath(self.path_size)
        painter.drawPath(self.path_ar)
        pen = QPen(QColor(0, 255, 0), 1 / self.zoom_factor)
        painter.setPen(pen)
        painter.drawPath(self.path_size)
        pen = QPen(QColor(0, 0, 0), 1 / self.zoom_factor)
        painter.setPen(pen)
        painter.drawPath(self.path_ar)

class ImageGraphicsView(QGraphicsView):
    def __init__(self, scene, image_viewer):
        super().__init__(scene)
        self.setContextMenuPolicy(Qt.CustomContextMenu)
        self.customContextMenuRequested.connect(self.showContextMenu)
        self.setRenderHint(QPainter.Antialiasing)
        self.setDragMode(QGraphicsView.DragMode.ScrollHandDrag)
        self.setTransformationAnchor(QGraphicsView.ViewportAnchor.AnchorUnderMouse)
        self.setResizeAnchor(QGraphicsView.ViewportAnchor.AnchorUnderMouse)
        self.image_viewer = image_viewer
        MarkingItem.image_view = self
        self.setMouseTracking(True)
        self.last_pos = None
        self.clear_scene()

    def showContextMenu(self, pos):
        scene_pos = self.mapToScene(pos)
        item = self.scene().itemAt(scene_pos, self.transform())
        if isinstance(item, MarkingLabel):
            item = item.parentItem().parentItem()
        if isinstance(item, MarkingItem) and MarkingItem.handle_selected != RectPosition.NONE:
            menu = QMenu()
            if item.rect_type != ImageMarking.NONE:
                if item.rect_type != ImageMarking.CROP:
                    marking_group = QActionGroup(menu)
                    change_to_hint_action = QAction('Hint', marking_group)
                    change_to_hint_action.setCheckable(True)
                    change_to_hint_action.setChecked(item.rect_type == ImageMarking.HINT)
                    change_to_hint_action.triggered.connect(
                        lambda: self.image_viewer.change_marking([item], ImageMarking.HINT))
                    menu.addAction(change_to_hint_action)
                    change_to_exclude_action = QAction('Exclude', marking_group)
                    change_to_exclude_action.setCheckable(True)
                    change_to_exclude_action.setChecked(item.rect_type == ImageMarking.EXCLUDE)
                    change_to_exclude_action.triggered.connect(
                        lambda: self.image_viewer.change_marking([item], ImageMarking.EXCLUDE))
                    menu.addAction(change_to_exclude_action)
                    change_to_include_action = QAction('Include', marking_group)
                    change_to_include_action.setCheckable(True)
                    change_to_include_action.setChecked(item.rect_type == ImageMarking.INCLUDE)
                    change_to_include_action.triggered.connect(
                        lambda: self.image_viewer.change_marking([item], ImageMarking.INCLUDE))
                    menu.addAction(change_to_include_action)
                    menu.addSeparator()
                delete_marking_action = QAction(
                    QIcon.fromTheme('edit-delete'), 'Delete', self)
                delete_marking_action.triggered.connect(
                    lambda: self.image_viewer.delete_markings([item]))
                menu.addAction(delete_marking_action)
            menu.exec(self.mapToGlobal(pos))

    def clear_scene(self):
        """Use this and not scene().clear() due to resource management."""
        self.insertion_mode = False
        self.horizontal_line = None
        self.vertical_line = None
        self.scene().clear()

    def set_insertion_mode(self, marking: ImageMarking):
        old_insertion_mode = self.insertion_mode
        self.insertion_mode = marking != ImageMarking.NONE
        if self.insertion_mode:
            if not old_insertion_mode:
                self.setDragMode(QGraphicsView.DragMode.NoDrag)
                self.horizontal_line = QGraphicsLineItem()
                self.horizontal_line.setZValue(5)
                self.vertical_line = QGraphicsLineItem()
                self.vertical_line.setZValue(5)
                self.scene().addItem(self.horizontal_line)
                self.scene().addItem(self.vertical_line)
                self.update_lines_pos()
            self.image_viewer.marking.emit(marking)
        else:
            self.setDragMode(QGraphicsView.DragMode.ScrollHandDrag)
            if self.horizontal_line:
                self.scene().removeItem(self.horizontal_line)
                self.horizontal_line = None
                self.scene().removeItem(self.vertical_line)
                self.vertical_line = None
            self.image_viewer.marking.emit(ImageMarking.NONE)

    def update_lines_pos(self):
        """Show the hint lines at the position self.last_pos.

        Note: do not use a position parameter as then the key event couldn't
        immediately show them as the mouse position would be missing then.
        """
        if self.last_pos:
            view_rect = self.mapToScene(self.viewport().rect()).boundingRect()
            self.horizontal_line.setLine(view_rect.left(), self.last_pos.y(),
                                         view_rect.right(), self.last_pos.y())
            self.vertical_line.setLine(self.last_pos.x(), view_rect.top(),
                                       self.last_pos.x(), view_rect.bottom())

    def mousePressEvent(self, event: QMouseEvent):
        if self.insertion_mode and event.button() == Qt.MouseButton.LeftButton:
            rect_type = self.image_viewer.marking_to_add
            if rect_type == ImageMarking.NONE:
                if ((event.modifiers() & Qt.KeyboardModifier.AltModifier) ==
                    Qt.KeyboardModifier.AltModifier):
                    rect_type = ImageMarking.EXCLUDE
                else:
                    rect_type = ImageMarking.HINT

            self.image_viewer.proxy_image_index.model().sourceModel().add_to_undo_stack(
                action_name=f'Add {rect_type.value}', should_ask_for_confirmation=False)

            self.image_viewer.add_rectangle(QRect(self.last_pos, QSize(0, 0)),
                                            rect_type, interactive=True)
            self.set_insertion_mode(ImageMarking.NONE)
            self.setDragMode(QGraphicsView.DragMode.NoDrag)
            return
        super().mousePressEvent(event)

    def mouseMoveEvent(self, event: QMouseEvent):
        scene_pos = self.mapToScene(event.position().toPoint())
        items = self.scene().items(scene_pos)
        cursor = None

        if self.insertion_mode:
            cursor = Qt.CursorShape.CrossCursor
        elif MarkingItem.handle_selected != RectPosition.NONE:
            cursor = map_rect_position_to_cursor(MarkingItem.handle_selected)
        else:
            for item in items:
                if isinstance(item, MarkingItem):
                    handle = item.handleAt(scene_pos)
                    if handle == RectPosition.NONE:
                        continue
                    cursor = map_rect_position_to_cursor(handle)
                    break
        if cursor is None:
            self.setDragMode(QGraphicsView.DragMode.ScrollHandDrag)
        else:
            self.setDragMode(QGraphicsView.DragMode.NoDrag)
            self.setCursor(cursor)

        if ((event.modifiers() & Qt.KeyboardModifier.ShiftModifier) ==
            Qt.KeyboardModifier.ShiftModifier):
            self.last_pos = grid.snap(scene_pos.toPoint()).toPoint()
        else:
            self.last_pos = scene_pos.toPoint()

        if self.insertion_mode:
            self.update_lines_pos()
        else:
            super().mouseMoveEvent(event)

    def keyPressEvent(self, event):
        if event.key() == Qt.Key.Key_Delete:
            edited_item = self.scene().focusItem()
            if not (isinstance(edited_item, MarkingLabel) and
                edited_item.textInteractionFlags() == Qt.TextEditorInteraction):
                # Delete marking only when not editing the label
                self.image_viewer.delete_markings()
        else:
            if MarkingItem.handle_selected == RectPosition.NONE:
                if ((event.modifiers() & Qt.KeyboardModifier.ControlModifier) ==
                        Qt.KeyboardModifier.ControlModifier):
                    if ((event.modifiers() & Qt.KeyboardModifier.AltModifier) ==
                            Qt.KeyboardModifier.AltModifier):
                        self.set_insertion_mode(ImageMarking.EXCLUDE)
                    else:
                        self.set_insertion_mode(ImageMarking.HINT)
        super().keyPressEvent(event)

    def keyReleaseEvent(self, event):
        if MarkingItem.handle_selected == RectPosition.NONE:
            if ((event.modifiers() & Qt.KeyboardModifier.ControlModifier) ==
                Qt.KeyboardModifier.ControlModifier):
                if ((event.modifiers() & Qt.KeyboardModifier.AltModifier) ==
                        Qt.KeyboardModifier.AltModifier):
                    self.set_insertion_mode(ImageMarking.EXCLUDE)
                else:
                    self.set_insertion_mode(ImageMarking.HINT)
            else:
                self.set_insertion_mode(ImageMarking.NONE)
        super().keyReleaseEvent(event)

    def resizeEvent(self, event):
        super().resizeEvent(event)
        if self.image_viewer.is_zoom_to_fit:
           self.image_viewer.zoom_fit()
=======
from PySide6.QtCore import QModelIndex, QSize, Qt, Slot
from PySide6.QtGui import QImageReader, QPixmap, QResizeEvent, QImage
from PySide6.QtWidgets import QLabel, QSizePolicy, QVBoxLayout, QWidget

from models.proxy_image_list_model import ProxyImageListModel
from utils.image import Image
from PIL import Image as pilimage
import pillow_jxl  # Ensure this is installed

class ImageLabel(QLabel):
    def __init__(self):
        super().__init__()
        self.image_path = None
        self.setAlignment(Qt.AlignmentFlag.AlignCenter)
        self.setSizePolicy(QSizePolicy.Policy.Expanding, QSizePolicy.Policy.Expanding)
        self.setMinimumSize(QSize(1, 1))  # Allows the label to shrink

    def resizeEvent(self, event):
        """Reload the image whenever the label is resized."""
        if self.image_path:
            self.load_image(self.image_path)

    def load_image(self, image_path: Path):
        self.image_path = image_path

        if image_path.suffix.lower() == ".jxl":
            self.load_jxl_image(image_path)
        else:
            self.load_standard_image(image_path)

    def load_jxl_image(self, image_path: Path):
        """Manually load a JPEG XL image and convert it to QPixmap."""
        try:
            pil_image = pilimage.open(image_path)  # Decode JXL using Pillow
            pil_image = pil_image.convert("RGBA")  # Ensure RGBA format

            qimage = QImage(
                pil_image.tobytes("raw", "RGBA"),
                pil_image.width,
                pil_image.height,
                QImage.Format_RGBA8888
            )

            self.display_qimage(qimage)

        except Exception as e:
            print(f"Error loading JXL image {image_path}: {e}")
            self.clear()

    def load_standard_image(self, image_path: Path):
        """Load standard images using QImageReader."""
        image_reader = QImageReader(str(image_path))
        image_reader.setAutoTransform(True)  # Apply EXIF rotation
        qimage = image_reader.read()

        if qimage.isNull():
            print(f"Error: QImageReader failed to load {image_path}")
            self.clear()
            return

        self.display_qimage(qimage)

    def display_qimage(self, qimage: QImage):
        """Scale and display the QImage while maintaining aspect ratio."""
        pixmap = QPixmap.fromImage(qimage)
        pixmap.setDevicePixelRatio(self.devicePixelRatio())
        pixmap = pixmap.scaled(
            self.size() * pixmap.devicePixelRatio(),
            Qt.AspectRatioMode.KeepAspectRatio,
            Qt.TransformationMode.SmoothTransformation
        )
        self.setPixmap(pixmap)
>>>>>>> 7f216773


class ImageViewer(QWidget):
    zoom = Signal(float, name='zoomChanged')
    marking = Signal(ImageMarking, name='markingToAdd')
    accept_crop_addition = Signal(bool, name='allowAdditionOfCrop')
    crop_changed = Signal(Grid, name='cropChanged')
    rating_changed = Signal(float, name='ratingChanged')

    def __init__(self, proxy_image_list_model: ProxyImageListModel):
        super().__init__()
        self.inhibit_reload_image = False
        self.proxy_image_list_model = proxy_image_list_model
        MarkingItem.pen_half_width = round(self.devicePixelRatio())
        MarkingItem.zoom_factor = 1.0
        self.is_zoom_to_fit = True
        self.show_marking_state = True
        self.show_label_state = True
        self.show_marking_latent_state = True
        self.marking_to_add = ImageMarking.NONE
        self.scene = QGraphicsScene()
        self.view = ImageGraphicsView(self.scene, self)
        self.view.setOptimizationFlags(QGraphicsView.DontSavePainterState)
        self.crop_marking: ImageMarking | None = None
        settings.change.connect(self.setting_change)

        layout = QVBoxLayout()
        layout.addWidget(self.view)
        self.setLayout(layout)

        self.proxy_image_index: QPersistentModelIndex = None
        self.marking_items: list[MarkingItem] = []

        self.view.wheelEvent = self.wheelEvent

    @Slot()
    def load_image(self, proxy_image_index: QModelIndex, is_complete = True):
        persistent_image_index = QPersistentModelIndex(proxy_image_index)
        if ((not persistent_image_index.isValid()) or
            (self.inhibit_reload_image and
             persistent_image_index == self.proxy_image_index)):
            return
        self.proxy_image_index = persistent_image_index

        image: Image = self.proxy_image_index.data(Qt.ItemDataRole.UserRole)
        self.rating_changed.emit(image.rating)

        if is_complete:
            self.marking_items.clear()
            self.view.clear_scene()
            pixmap = QPixmap(str(image.path))
            image_item = QGraphicsPixmapItem(pixmap)
            image_item.setZValue(0)
            self.scene.setSceneRect(image_item.boundingRect()
                                    .adjusted(-1, -1, 1, 1)) # space for rect border
            self.scene.addItem(image_item)
            MarkingItem.image_size = image_item.boundingRect().toRect()
            self.zoom_fit()

            self.hud_item = ResizeHintHUD(MarkingItem.image_size, image_item)
        else:
            for item in self.marking_items:
                self.scene.removeItem(item)
            self.marking_items.clear()

        self.marking_to_add = ImageMarking.NONE
        self.marking.emit(ImageMarking.NONE)
        self.accept_crop_addition.emit(image.crop is None)
        if image.crop is not None:
            self.add_rectangle(image.crop, ImageMarking.CROP, interactive=False)
        else:
            calculate_grid(MarkingItem.image_size)
        for marking in image.markings:
            self.add_rectangle(marking.rect, marking.type, interactive=False,
                               name=marking.label, confidence=marking.confidence)

    def rating_change(self, rating: float):
        if self.proxy_image_index.isValid():
            image: Image = self.proxy_image_index.data(Qt.ItemDataRole.UserRole)
            if image.rating != rating:
                image.rating = rating
                self.proxy_image_list_model.sourceModel().write_meta_to_disk(image)

    @Slot()
    def setting_change(self, key, value):
        if key in ['export_resolution', 'export_bucket_res_size',
                   'export_latent_size', 'export_upscaling',
                   'export_bucket_strategy']:
            self.recalculate_markings()

    def recalculate_markings(self, ignore: MarkingItem | None = None):
        if self.crop_marking:
            calculate_grid(self.crop_marking.rect().toRect())
            if MarkingItem.handle_selected != RectPosition.NONE:
                # currently editing the crop marking -> update display
                self.crop_changed.emit(grid)
        else:
            calculate_grid(MarkingItem.image_size)
        for marking in self.marking_items:
            if marking != ignore:
                marking.size_changed()
        self.scene.invalidate()

    @Slot()
    def zoom_in(self, center_pos: QPoint = None):
        MarkingItem.zoom_factor = min(MarkingItem.zoom_factor * 1.25, 16)
        self.is_zoom_to_fit = False
        self.zoom_emit()

    @Slot()
    def zoom_out(self, center_pos: QPoint = None):
        view = self.view.viewport().size()
        scene = self.scene.sceneRect()
        if scene.width() < 1 or scene.height() < 1:
            return
        limit = min(view.width()/scene.width(), view.height()/scene.height())
        MarkingItem.zoom_factor = max(MarkingItem.zoom_factor / 1.25, limit)
        self.is_zoom_to_fit = MarkingItem.zoom_factor == limit
        self.zoom_emit()

    @Slot()
    def zoom_original(self):
        MarkingItem.zoom_factor = 1.0
        self.is_zoom_to_fit = False
        self.zoom_emit()

    @Slot()
    def zoom_fit(self):
        self.view.fitInView(self.scene.sceneRect(), Qt.KeepAspectRatio)
        MarkingItem.zoom_factor = self.view.transform().m11()
        self.is_zoom_to_fit = True
        self.zoom_emit()

    def zoom_emit(self):
        ResizeHintHUD.zoom_factor = MarkingItem.zoom_factor
        transform = self.view.transform()
        self.view.setTransform(QTransform(
            MarkingItem.zoom_factor, transform.m12(), transform.m13(),
            transform.m21(), MarkingItem.zoom_factor, transform.m23(),
            transform.m31(), transform.m32(), transform.m33()))
        for marking in self.marking_items:
            marking.adjust_layout()
        if self.is_zoom_to_fit:
            self.zoom.emit(-1)
        else:
            self.zoom.emit(MarkingItem.zoom_factor)

    @Slot(ImageMarking)
    def add_marking(self, marking: ImageMarking):
        self.marking_to_add = marking
        self.view.set_insertion_mode(marking)

    @Slot()
    def change_marking(self, items: list[MarkingItem] | None = None,
                       new_marking: ImageMarking = ImageMarking.NONE):
        self.proxy_image_index.model().sourceModel().add_to_undo_stack(
            action_name=f'Change marking', should_ask_for_confirmation=False)
        if items is None:
            items = self.scene.selectedItems()
        for item in items:
            if new_marking == ImageMarking.NONE:
                # default: toggle between all types
                item.rect_type = {ImageMarking.HINT: ImageMarking.EXCLUDE,
                                  ImageMarking.INCLUDE: ImageMarking.HINT,
                                  ImageMarking.EXCLUDE: ImageMarking.INCLUDE
                                 }[item.rect_type]
            else:
                item.rect_type = new_marking
            item.color = marking_colors[item.rect_type]
            item.label.parentItem().setBrush(item.color)
            self.marking_changed(item)
            item.update()

    @Slot(bool)
    def show_marking(self, checked: bool):
        self.show_marking_state = checked
        for marking in self.marking_items:
            marking.setVisible(checked)

    @Slot(bool)
    def show_label(self, checked: bool):
        self.show_label_state = checked
        for marking in self.marking_items:
            if marking.label:
                marking.label.setVisible(checked)
                marking.label.parentItem().setVisible(checked)

    @Slot(bool)
    def show_marking_latent(self, checked: bool):
        MarkingItem.show_marking_latent = checked
        for marking in self.marking_items:
            if marking.rect_type in [ImageMarking.INCLUDE, ImageMarking.EXCLUDE]:
                marking.area.setVisible(checked)

    def wheelEvent(self, event):
        old_pos = self.view.mapToScene(event.position().toPoint())

        if event.angleDelta().y() > 0:
            self.zoom_in()
        elif event.angleDelta().y() < 0:
            self.zoom_out()
        else:
            return

        new_pos = self.view.mapToScene(event.position().toPoint())
        delta = new_pos - old_pos
        self.view.translate(delta.x(), delta.y())

    def add_rectangle(self, rect: QRect, rect_type: ImageMarking,
                      interactive: bool, size: QSize = None, name: str = '',
                      confidence: float = 1.0):
        self.marking_to_add = ImageMarking.NONE
        marking_item = MarkingItem(rect, rect_type, interactive, size)
        marking_item.setVisible(self.show_marking_state)
        if rect_type == ImageMarking.CROP:
            self.crop_marking = marking_item
            marking_item.size_changed() # call after self.crop_marking was set!
        elif name == '' and rect_type != ImageMarking.NONE:
            image: Image = self.proxy_image_index.data(Qt.ItemDataRole.UserRole)
            name = {ImageMarking.HINT: 'hint',
                    ImageMarking.INCLUDE: 'include',
                    ImageMarking.EXCLUDE: 'exclude'}[rect_type]
            image.markings.append(Marking(name, rect_type, rect, confidence))
        marking_item.setData(0, name)
        marking_item.setData(1, confidence)
        if rect_type != ImageMarking.CROP and rect_type != ImageMarking.NONE:
            label_background = QGraphicsRectItem(marking_item)
            label_background.setZValue(2)
            label_background.setBrush(marking_item.color)
            label_background.setPen(Qt.NoPen)
            label_background.setVisible(self.show_label_state)
            marking_item.label = MarkingLabel(name, confidence, label_background)
            marking_item.label.setZValue(2)
            marking_item.label.setVisible(self.show_label_state)
            marking_item.label.editingFinished.connect(self.label_changed)
            marking_item.adjust_layout()
        self.scene.addItem(marking_item)
        self.marking_items.append(marking_item)
        if interactive:
            self.scene.clearSelection()
            marking_item.grabMouse()
        if rect_type == ImageMarking.CROP:
            self.accept_crop_addition.emit(False)

    @Slot()
    def label_changed(self):
        """Slot to call when a marking label was changed to sync the information
        in the image."""
        self.proxy_image_index.model().sourceModel().add_to_undo_stack(
            action_name=f'Change label', should_ask_for_confirmation=False)
        image: Image = self.proxy_image_index.data(Qt.ItemDataRole.UserRole)
        image.markings.clear()
        for marking in self.marking_items:
            if marking.rect_type != ImageMarking.CROP:
                label = marking.label.toPlainText()
                match = re.match(r'^(.*):\s*(\d*\.\d+)$', label)
                if match:
                    label = match.group(1)
                    confidence = float(match.group(2))
                else:
                    confidence = 1.0
                marking.label.parentItem().parentItem().setData(0, label)
                marking.label.parentItem().parentItem().setData(1, confidence)
                image.markings.append(Marking(label=label,
                                              type=marking.rect_type,
                                              rect=marking.rect().toRect(),
                                              confidence=confidence))
        self.proxy_image_list_model.sourceModel().write_meta_to_disk(image)

    @Slot(QGraphicsRectItem)
    def marking_changed(self, marking: QGraphicsRectItem):
        """Slot to call when a marking was changed to sync the information
        in the image."""
        assert self.proxy_image_index != None
        assert self.proxy_image_index.isValid()
        image: Image = self.proxy_image_index.data(Qt.ItemDataRole.UserRole)

        if marking.rect_type == ImageMarking.CROP:
            self.inhibit_reload_image = True
            self.proxy_image_list_model.sourceModel().layoutAboutToBeChanged.emit()
            image.thumbnail = None
            image.crop = marking.rect().toRect() # ensure int!
            image.target_dimension = grid.target
            if not self.proxy_image_list_model.does_image_match_filter(
                    image, self.proxy_image_list_model.filter):
                # don't call .invalidate() as the displayed list shouldn't
                # update
                self.proxy_image_list_model.filter = [['path', str(image.path)],
                                                      'OR',
                                                      self.proxy_image_list_model.filter]
            self.crop_changed.emit(None)
            self.proxy_image_list_model.sourceModel().changePersistentIndex(
                self.proxy_image_index, self.proxy_image_index)

            self.proxy_image_list_model.sourceModel().dataChanged.emit(
                self.proxy_image_index, self.proxy_image_index,
                [Qt.ItemDataRole.DecorationRole, Qt.ItemDataRole.SizeHintRole,
                 Qt.ToolTipRole, Qt.ItemDataRole.UserRole])
            self.proxy_image_list_model.sourceModel().layoutChanged.emit()
            self.inhibit_reload_image = False
        else:
            image.markings = [Marking(m.data(0),
                                      m.rect_type,
                                      m.rect().toRect(),
                                      m.data(1))
                for m in self.marking_items if m.rect_type != ImageMarking.CROP]
        self.proxy_image_list_model.sourceModel().write_meta_to_disk(image)

    def get_selected_type(self) -> ImageMarking:
        if len(self.scene.selectedItems()) > 0:
            return self.scene.selectedItems()[0].rect_type
        return ImageMarking.NONE

    @Slot()
    def delete_markings(self, items: list[MarkingItem] | None = None):
        """Slot to delete the list of items or when items = None all currently
        selected marking items."""
        self.proxy_image_index.model().sourceModel().add_to_undo_stack(
            action_name=f'Delete marking', should_ask_for_confirmation=False)
        image: Image = self.proxy_image_index.data(Qt.ItemDataRole.UserRole)
        if items is None:
            items = self.scene.selectedItems()
        for item in items:
            if item.rect_type == ImageMarking.CROP:
                self.crop_marking = None
                image.thumbnail = None
                image.crop = None
                image.target_dimension = None
                self.accept_crop_addition.emit(True)
                calculate_grid(MarkingItem.image_size)
                self.proxy_image_list_model.sourceModel().dataChanged.emit(
                    self.proxy_image_index, self.proxy_image_index,
                    [Qt.ItemDataRole.DecorationRole, Qt.ItemDataRole.SizeHintRole,
                     Qt.ToolTipRole, Qt.ItemDataRole.UserRole])
            else:
                self.marking_items.remove(item)
                self.label_changed()
                self.proxy_image_list_model.sourceModel().write_meta_to_disk(image)
            self.scene.removeItem(item)<|MERGE_RESOLUTION|>--- conflicted
+++ resolved
@@ -2,13 +2,14 @@
 from math import ceil, floor, sqrt
 from PySide6.QtCore import (QModelIndex, QPersistentModelIndex, QPoint, QPointF,
                             QRect, QRectF, QSize, Qt, Signal, Slot)
-from PySide6.QtGui import (QAction, QActionGroup, QColor, QIcon,
+from PySide6.QtGui import (QAction, QActionGroup, QColor, QIcon, QImage,
                            QPainter, QPainterPath, QPen, QPixmap, QTransform,
                            QMouseEvent)
 from PySide6.QtWidgets import (QGraphicsItem, QGraphicsLineItem,
                                QGraphicsPixmapItem, QGraphicsRectItem,
                                QGraphicsTextItem, QGraphicsScene, QGraphicsView,
                                QMenu, QVBoxLayout, QWidget)
+from PIL import Image as pilimage
 from utils.settings import settings
 from models.proxy_image_list_model import ProxyImageListModel
 from utils.image import Image, ImageMarking, Marking
@@ -18,7 +19,6 @@
                         flip_rect_position, get_rect_position,
                         map_rect_position_to_cursor, RectPosition)
 
-<<<<<<< HEAD
 # The (inverse) golden ratio for showing hints during cropping
 golden_ratio = 2 / (1 + sqrt(5))
 
@@ -623,80 +623,6 @@
         super().resizeEvent(event)
         if self.image_viewer.is_zoom_to_fit:
            self.image_viewer.zoom_fit()
-=======
-from PySide6.QtCore import QModelIndex, QSize, Qt, Slot
-from PySide6.QtGui import QImageReader, QPixmap, QResizeEvent, QImage
-from PySide6.QtWidgets import QLabel, QSizePolicy, QVBoxLayout, QWidget
-
-from models.proxy_image_list_model import ProxyImageListModel
-from utils.image import Image
-from PIL import Image as pilimage
-import pillow_jxl  # Ensure this is installed
-
-class ImageLabel(QLabel):
-    def __init__(self):
-        super().__init__()
-        self.image_path = None
-        self.setAlignment(Qt.AlignmentFlag.AlignCenter)
-        self.setSizePolicy(QSizePolicy.Policy.Expanding, QSizePolicy.Policy.Expanding)
-        self.setMinimumSize(QSize(1, 1))  # Allows the label to shrink
-
-    def resizeEvent(self, event):
-        """Reload the image whenever the label is resized."""
-        if self.image_path:
-            self.load_image(self.image_path)
-
-    def load_image(self, image_path: Path):
-        self.image_path = image_path
-
-        if image_path.suffix.lower() == ".jxl":
-            self.load_jxl_image(image_path)
-        else:
-            self.load_standard_image(image_path)
-
-    def load_jxl_image(self, image_path: Path):
-        """Manually load a JPEG XL image and convert it to QPixmap."""
-        try:
-            pil_image = pilimage.open(image_path)  # Decode JXL using Pillow
-            pil_image = pil_image.convert("RGBA")  # Ensure RGBA format
-
-            qimage = QImage(
-                pil_image.tobytes("raw", "RGBA"),
-                pil_image.width,
-                pil_image.height,
-                QImage.Format_RGBA8888
-            )
-
-            self.display_qimage(qimage)
-
-        except Exception as e:
-            print(f"Error loading JXL image {image_path}: {e}")
-            self.clear()
-
-    def load_standard_image(self, image_path: Path):
-        """Load standard images using QImageReader."""
-        image_reader = QImageReader(str(image_path))
-        image_reader.setAutoTransform(True)  # Apply EXIF rotation
-        qimage = image_reader.read()
-
-        if qimage.isNull():
-            print(f"Error: QImageReader failed to load {image_path}")
-            self.clear()
-            return
-
-        self.display_qimage(qimage)
-
-    def display_qimage(self, qimage: QImage):
-        """Scale and display the QImage while maintaining aspect ratio."""
-        pixmap = QPixmap.fromImage(qimage)
-        pixmap.setDevicePixelRatio(self.devicePixelRatio())
-        pixmap = pixmap.scaled(
-            self.size() * pixmap.devicePixelRatio(),
-            Qt.AspectRatioMode.KeepAspectRatio,
-            Qt.TransformationMode.SmoothTransformation
-        )
-        self.setPixmap(pixmap)
->>>>>>> 7f216773
 
 
 class ImageViewer(QWidget):
@@ -747,7 +673,18 @@
         if is_complete:
             self.marking_items.clear()
             self.view.clear_scene()
-            pixmap = QPixmap(str(image.path))
+            if image.path.suffix.lower() == ".jxl":
+                 pil_image = pilimage.open(image.path)  # Decode JXL using Pillow
+                 pil_image = pil_image.convert("RGBA")  # Ensure RGBA format
+
+                 pixmap = QPixmap(QImage(
+                     pil_image.tobytes("raw", "RGBA"),
+                     pil_image.width,
+                     pil_image.height,
+                     QImage.Format_RGBA8888
+                 ))
+            else:
+                pixmap = QPixmap(str(image.path))
             image_item = QGraphicsPixmapItem(pixmap)
             image_item.setZValue(0)
             self.scene.setSceneRect(image_item.boundingRect()
